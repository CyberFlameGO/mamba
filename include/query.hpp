#ifndef MAMBA_QUERY_HPP
#define MAMBA_QUERY_HPP

#include <functional>
#include <string_view>

#include "pool.hpp"

namespace tabulate {
    class Table;
}

extern "C"
{
    #include "solv/repo.h"
    #include "solv/conda.h"
    #include "solv/solver.h"
    #include "solv/selection.h"
}

namespace mamba
{
<<<<<<< HEAD
    void cut_repo_name(std::ostream& out, const std::string_view& reponame);
    void solvable_to_stream(std::ostream& out, Solvable* s);
    void print_dep_graph(std::ostream& out, Solvable* s, int level, int max_level);
=======
    std::string cut_repo_name(std::ostream& out, const std::string_view& reponame);
    void solvable_to_stream(std::ostream& out, Solvable* s, int row_count,
        tabulate::Table& query_result);
>>>>>>> 1044ae6e

    class Query
    {
    public:

        Query(MPool& pool);

        std::string find(const std::string& query);
        std::string whatrequires(const std::string& query);
        std::string dependencytree(const std::string& query);

    private:

        std::reference_wrapper<MPool> m_pool;
    };
}

#endif // MAMBA_QUERY_HPP<|MERGE_RESOLUTION|>--- conflicted
+++ resolved
@@ -20,15 +20,10 @@
 
 namespace mamba
 {
-<<<<<<< HEAD
-    void cut_repo_name(std::ostream& out, const std::string_view& reponame);
-    void solvable_to_stream(std::ostream& out, Solvable* s);
-    void print_dep_graph(std::ostream& out, Solvable* s, int level, int max_level);
-=======
     std::string cut_repo_name(std::ostream& out, const std::string_view& reponame);
     void solvable_to_stream(std::ostream& out, Solvable* s, int row_count,
         tabulate::Table& query_result);
->>>>>>> 1044ae6e
+    void print_dep_graph(std::ostream& out, Solvable* s, int level, int max_level);
 
     class Query
     {
